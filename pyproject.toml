--- conflicted
+++ resolved
@@ -16,8 +16,13 @@
     "pytest-asyncio>=0.23.0",
     "pytest-mock>=3.12.0",
     "pytest-cov>=4.1.0",
-<<<<<<< HEAD
     "httpx>=0.25.0",
+]
+
+[dependency-groups]
+dev = [
+    "black>=25.9.0",
+    "ruff>=0.13.1",
 ]
 
 [tool.pytest.ini_options]
@@ -39,14 +44,6 @@
     "slow: Slow running tests",
 ]
 asyncio_mode = "auto"
-=======
-]
-
-[dependency-groups]
-dev = [
-    "black>=25.9.0",
-    "ruff>=0.13.1",
-]
 
 [tool.black]
 line-length = 88
@@ -89,5 +86,4 @@
 ]
 
 [tool.ruff.lint.isort]
-known-first-party = ["backend"]
->>>>>>> 0ffe9fa3
+known-first-party = ["backend"]